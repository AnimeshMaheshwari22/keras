--- conflicted
+++ resolved
@@ -1185,23 +1185,14 @@
         self.padding = conv_utils.normalize_tuple(padding, 2, 'padding')
         self.input_spec = InputSpec(ndim=3)
 
-<<<<<<< HEAD
     def _compute_output_shape(self, input_shape):
-        input_shape = tensor_shape.TensorShape(input_shape).as_list()
-        length = input_shape[1] + self.padding[0] + self.padding[1] if input_shape[1] is not None else None
+        if input_shape[1] is not None:
+            length = input_shape[1] + self.padding[0] + self.padding[1]
+        else:
+            length = None
         return tensor_shape.TensorShape([input_shape[0],
                                         length,
                                         input_shape[2]])
-=======
-    def compute_output_shape(self, input_shape):
-        if input_shape[1] is not None:
-            length = input_shape[1] + self.padding[0] + self.padding[1]
-        else:
-            length = None
-        return (input_shape[0],
-                length,
-                input_shape[2])
->>>>>>> 90cf7b9e
 
     def call(self, inputs):
         return K.temporal_padding(inputs, padding=self.padding)
@@ -1284,21 +1275,6 @@
     def _compute_output_shape(self, input_shape):
         input_shape = tensor_shape.TensorShape(input_shape).as_list()
         if self.data_format == 'channels_first':
-<<<<<<< HEAD
-            rows = input_shape[2] + self.padding[0][0] + self.padding[0][1] if input_shape[2] is not None else None
-            cols = input_shape[3] + self.padding[1][0] + self.padding[1][1] if input_shape[3] is not None else None
-            return tensor_shape.TensorShape([input_shape[0],
-                                            input_shape[1],
-                                            rows,
-                                            cols])
-        else:
-            rows = input_shape[1] + self.padding[0][0] + self.padding[0][1] if input_shape[1] is not None else None
-            cols = input_shape[2] + self.padding[1][0] + self.padding[1][1] if input_shape[2] is not None else None
-            return tensor_shape.TensorShape([input_shape[0],
-                                            rows,
-                                            cols,
-                                            input_shape[3]])
-=======
             if input_shape[2] is not None:
                 rows = input_shape[2] + self.padding[0][0] + self.padding[0][1]
             else:
@@ -1307,10 +1283,10 @@
                 cols = input_shape[3] + self.padding[1][0] + self.padding[1][1]
             else:
                 cols = None
-            return (input_shape[0],
-                    input_shape[1],
-                    rows,
-                    cols)
+            return tensor_shape.TensorShape([input_shape[0],
+                                            input_shape[1],
+                                            rows,
+                                            cols])
         elif self.data_format == 'channels_last':
             if input_shape[1] is not None:
                 rows = input_shape[1] + self.padding[0][0] + self.padding[0][1]
@@ -1320,11 +1296,10 @@
                 cols = input_shape[2] + self.padding[1][0] + self.padding[1][1]
             else:
                 cols = None
-            return (input_shape[0],
-                    rows,
-                    cols,
-                    input_shape[3])
->>>>>>> 90cf7b9e
+            return tensor_shape.TensorShape([input_shape[0],
+                                            rows,
+                                            cols,
+                                            input_shape[3]])
 
     def call(self, inputs):
         return K.spatial_2d_padding(inputs,
@@ -1408,25 +1383,6 @@
     def _compute_output_shape(self, input_shape):
         input_shape = tensor_shape.TensorShape(input_shape).as_list()
         if self.data_format == 'channels_first':
-<<<<<<< HEAD
-            dim1 = input_shape[2] + 2 * self.padding[0][0] if input_shape[2] is not None else None
-            dim2 = input_shape[3] + 2 * self.padding[1][0] if input_shape[3] is not None else None
-            dim3 = input_shape[4] + 2 * self.padding[2][0] if input_shape[4] is not None else None
-            return tensor_shape.TensorShape([input_shape[0],
-                                            input_shape[1],
-                                            dim1,
-                                            dim2,
-                                            dim3])
-        else:
-            dim1 = input_shape[1] + 2 * self.padding[0][1] if input_shape[1] is not None else None
-            dim2 = input_shape[2] + 2 * self.padding[1][1] if input_shape[2] is not None else None
-            dim3 = input_shape[3] + 2 * self.padding[2][1] if input_shape[3] is not None else None
-            return tensor_shape.TensorShape([input_shape[0],
-                                            dim1,
-                                            dim2,
-                                            dim3,
-                                            input_shape[4]])
-=======
             if input_shape[2] is not None:
                 dim1 = input_shape[2] + 2 * self.padding[0][0]
             else:
@@ -1439,11 +1395,11 @@
                 dim3 = input_shape[4] + 2 * self.padding[2][0]
             else:
                 dim3 = None
-            return (input_shape[0],
-                    input_shape[1],
-                    dim1,
-                    dim2,
-                    dim3)
+            return tensor_shape.TensorShape([input_shape[0],
+                                            input_shape[1],
+                                            dim1,
+                                            dim2,
+                                            dim3])
         elif self.data_format == 'channels_last':
             if input_shape[1] is not None:
                 dim1 = input_shape[1] + 2 * self.padding[0][1]
@@ -1457,12 +1413,11 @@
                 dim3 = input_shape[3] + 2 * self.padding[2][1]
             else:
                 dim3 = None
-            return (input_shape[0],
-                    dim1,
-                    dim2,
-                    dim3,
-                    input_shape[4])
->>>>>>> 90cf7b9e
+            return tensor_shape.TensorShape([input_shape[0],
+                                            dim1,
+                                            dim2,
+                                            dim3,
+                                            input_shape[4]])
 
     def call(self, inputs):
         return K.spatial_3d_padding(inputs,
@@ -1747,27 +1702,6 @@
         input_shape = tensor_shape.TensorShape(input_shape).as_list()
         # pylint: disable=invalid-unary-operand-type
         if self.data_format == 'channels_first':
-<<<<<<< HEAD
-            dim1 = input_shape[2] - self.cropping[0][0] - self.cropping[0][1] if input_shape[2] is not None else None
-            dim2 = input_shape[3] - self.cropping[1][0] - self.cropping[1][1] if input_shape[3] is not None else None
-            dim3 = input_shape[4] - self.cropping[2][0] - self.cropping[2][1] if input_shape[4] is not None else None
-            return tensor_shape.TensorShape([input_shape[0],
-                                            input_shape[1],
-                                            dim1,
-                                            dim2,
-                                            dim3])
-        else:
-            dim1 = input_shape[1] - self.cropping[0][0] - self.cropping[0][1] if input_shape[1] is not None else None
-            dim2 = input_shape[2] - self.cropping[1][0] - self.cropping[1][1] if input_shape[2] is not None else None
-            dim3 = input_shape[3] - self.cropping[2][0] - self.cropping[2][1] if input_shape[3] is not None else None
-            return tensor_shape.TensorShape(
-                [input_shape[0],
-                 dim1,
-                 dim2,
-                 dim3,
-                 input_shape[4]])
-        # pylint: enable=invalid-unary-operand-type
-=======
             if input_shape[2] is not None:
                 dim1 = input_shape[2] - self.cropping[0][0] - self.cropping[0][1]
             else:
@@ -1780,11 +1714,11 @@
                 dim3 = input_shape[4] - self.cropping[2][0] - self.cropping[2][1]
             else:
                 dim3 = None
-            return (input_shape[0],
-                    input_shape[1],
-                    dim1,
-                    dim2,
-                    dim3)
+            return tensor_shape.TensorShape([input_shape[0],
+                                            input_shape[1],
+                                            dim1,
+                                            dim2,
+                                            dim3])
         elif self.data_format == 'channels_last':
             if input_shape[1] is not None:
                 dim1 = input_shape[1] - self.cropping[0][0] - self.cropping[0][1]
@@ -1798,12 +1732,13 @@
                 dim3 = input_shape[3] - self.cropping[2][0] - self.cropping[2][1]
             else:
                 dim3 = None
-            return (input_shape[0],
-                    dim1,
-                    dim2,
-                    dim3,
-                    input_shape[4])
->>>>>>> 90cf7b9e
+            return tensor_shape.TensorShape(
+                [input_shape[0],
+                 dim1,
+                 dim2,
+                 dim3,
+                 input_shape[4]])
+        # pylint: enable=invalid-unary-operand-type
 
     def call(self, inputs):
         # pylint: disable=invalid-unary-operand-type
@@ -1815,29 +1750,43 @@
                           self.cropping[1][0]:,
                           self.cropping[2][0]:]
           elif self.cropping[0][1] == self.cropping[1][1] == 0:
-            return inputs[:, :, self.cropping[0][0]:, self.cropping[1][0]:,
+            return inputs[:, :,
+                          self.cropping[0][0]:,
+                          self.cropping[1][0]:,
                           self.cropping[2][0]:-self.cropping[2][1]]
           elif self.cropping[1][1] == self.cropping[2][1] == 0:
-            return inputs[:, :, self.cropping[0][0]:-self.cropping[0][1],
-                          self.cropping[1][0]:, self.cropping[2][0]:]
+            return inputs[:, :,
+                          self.cropping[0][0]:-self.cropping[0][1],
+                          self.cropping[1][0]:,
+                          self.cropping[2][0]:]
           elif self.cropping[0][1] == self.cropping[2][1] == 0:
-            return inputs[:, :, self.cropping[0][0]:, self.cropping[1][0]:
-                          -self.cropping[1][1], self.cropping[2][0]:]
+            return inputs[:, :,
+                          self.cropping[0][0]:,
+                          self.cropping[1][0]:-self.cropping[1][1],
+                          self.cropping[2][0]:]
           elif self.cropping[0][1] == 0:
-            return inputs[:, :, self.cropping[0][0]:, self.cropping[1][
-                0]:-self.cropping[1][1], self.cropping[2][0]:-self.cropping[2][1]]
+            return inputs[:, :,
+                          self.cropping[0][0]:,
+                          self.cropping[1][0]:-self.cropping[1][1],
+                          self.cropping[2][0]:-self.cropping[2][1]]
           elif self.cropping[1][1] == 0:
-            return inputs[:, :, self.cropping[0][0]:-self.cropping[0][
-                1], self.cropping[1][0]:, self.cropping[2][0]:-self.cropping[2][1]]
+            return inputs[:, :,
+                          self.cropping[0][0]:-self.cropping[0][1],
+                          self.cropping[1][0]:,
+                          self.cropping[2][0]:-self.cropping[2][1]]
           elif self.cropping[2][1] == 0:
-            return inputs[:, :, self.cropping[0][0]:-self.cropping[0][
-                1], self.cropping[1][0]:-self.cropping[1][1], self.cropping[2][0]:]
-          return inputs[:, :, self.cropping[0][0]:-self.cropping[0][
-              1], self.cropping[1][0]:-self.cropping[1][1], self.cropping[2][0]:
-                        -self.cropping[2][1]]
+            return inputs[:, :,
+                          self.cropping[0][0]:-self.cropping[0][1],
+                          self.cropping[1][0]:-self.cropping[1][1],
+                          self.cropping[2][0]:]
+          return inputs[:, :,
+                        self.cropping[0][0]:-self.cropping[0][1],
+                        self.cropping[1][0]:-self.cropping[1][1],
+                        self.cropping[2][0]:-self.cropping[2][1]]
         else:
           if self.cropping[0][1] == self.cropping[1][1] == self.cropping[2][1] == 0:
-            return inputs[:, self.cropping[0][0]:, self.cropping[1][0]:,
+            return inputs[:, self.cropping[0][0]:,
+                          self.cropping[1][0]:,
                           self.cropping[2][0]:, :]
           elif self.cropping[0][1] == self.cropping[1][1] == 0:
             return inputs[:, self.cropping[0][0]:, self.cropping[1][0]:,
@@ -1846,23 +1795,24 @@
             return inputs[:, self.cropping[0][0]:-self.cropping[0][1],
                           self.cropping[1][0]:, self.cropping[2][0]:, :]
           elif self.cropping[0][1] == self.cropping[2][1] == 0:
-            return inputs[:, self.cropping[0][0]:, self.cropping[1][0]:
-                          -self.cropping[1][1], self.cropping[2][0]:, :]
+            return inputs[:, self.cropping[0][0]:,
+                          self.cropping[1][0]:-self.cropping[1][1],
+                          self.cropping[2][0]:, :]
           elif self.cropping[0][1] == 0:
-            return inputs[:, self.cropping[0][0]:, self.cropping[1][
-                0]:-self.cropping[1][1], self.cropping[2][0]:-self.cropping[2][
-                    1], :]
+            return inputs[:, self.cropping[0][0]:,
+                          self.cropping[1][0]:-self.cropping[1][1],
+                          self.cropping[2][0]:-self.cropping[2][1], :]
           elif self.cropping[1][1] == 0:
-            return inputs[:, self.cropping[0][0]:-self.cropping[0][
-                1], self.cropping[1][0]:, self.cropping[2][0]:-self.cropping[2][
-                    1], :]
+            return inputs[:, self.cropping[0][0]:-self.cropping[0][1],
+                          self.cropping[1][0]:,
+                          self.cropping[2][0]:-self.cropping[2][1], :]
           elif self.cropping[2][1] == 0:
-            return inputs[:, self.cropping[0][0]:-self.cropping[0][
-                1], self.cropping[1][0]:-self.cropping[1][1], self.cropping[2][
-                    0]:, :]
-          return inputs[:, self.cropping[0][0]:-self.cropping[0][1], self.cropping[
-              1][0]:-self.cropping[1][1], self.cropping[2][0]:-self.cropping[2][
-                  1], :]
+            return inputs[:, self.cropping[0][0]:-self.cropping[0][1],
+                          self.cropping[1][0]:-self.cropping[1][1],
+                          self.cropping[2][0]:, :]
+          return inputs[:, self.cropping[0][0]:-self.cropping[0][1],
+                        self.cropping[1][0]:-self.cropping[1][1],
+                        self.cropping[2][0]:-self.cropping[2][1], :]
         # pylint: enable=invalid-unary-operand-type
 
     def get_config(self):
@@ -1879,4 +1829,4 @@
 Convolution3D = Conv3D
 SeparableConvolution2D = SeparableConv2D
 Convolution2DTranspose = Conv2DTranspose
-Deconvolution2D = Deconv2D = Conv2DTranspose
+Deconvolution2D = Deconv2D = Conv2DTranspose